--- conflicted
+++ resolved
@@ -19,16 +19,12 @@
 import { RolesGuard } from '../auth/guards/roles.guard';
 import { Roles } from '../auth/decorators/roles.decorator';
 import { Role } from '../users/enums/role.enum';
-<<<<<<< HEAD
 import {
   ApiBearerAuth,
   ApiTags,
   ApiOperation,
   ApiResponse,
 } from '@nestjs/swagger';
-=======
-import { ApiBearerAuth, ApiTags, ApiOperation, ApiResponse } from '@nestjs/swagger';
->>>>>>> 96a96238
 
 @ApiTags('appointments')
 @ApiBearerAuth()
@@ -231,19 +227,14 @@
   async joinVideoCall(@Param('id') appointmentId: string, @Request() req: any) {
     try {
       const userId = req.user.sub || req.user.id;
-<<<<<<< HEAD
       const result = await this.appointmentsService.joinVideoCall(
         appointmentId,
         userId,
       );
-=======
-      const result = await this.appointmentsService.joinVideoCall(appointmentId, userId);
->>>>>>> 96a96238
 
       return {
         success: true,
         message: 'Joined video call successfully',
-<<<<<<< HEAD
         data: result,
       };
     } catch (error) {
@@ -305,8 +296,6 @@
       return {
         success: true,
         message: 'Call ended successfully',
-=======
->>>>>>> 96a96238
         data: result,
       };
     } catch (error) {
