import { Module } from '@nestjs/common';
import { MongooseModule } from '@nestjs/mongoose';
import { ConfigModule } from '@nestjs/config';
import { AuthModule } from './auth/auth.module';
import { UsersModule } from './users/users.module';
import { ProductsModule } from './products/products.module';
import { AnalysisModule } from './analysis/analysis.module';
import { PromotionsModule } from './promotions/promotions.module';
import { CategoriesModule } from './categories/categories.module';
<<<<<<< HEAD
import { DoctorsModule } from './doctors/doctors.module';
import { SpecializationsModule } from './specializations/specializations.module';
=======
import { ReviewsModule } from './reviews/reviews.module';
>>>>>>> c92f0e92

@Module({
  imports: [
    ConfigModule.forRoot({
      isGlobal: true,
    }),
    MongooseModule.forRoot(
      process.env.MONGODB_URI || 'mongodb://localhost:27017/skinora',
    ),
    AuthModule,
    UsersModule,
    ProductsModule,
    AnalysisModule,
    PromotionsModule,
    CategoriesModule,
<<<<<<< HEAD
    DoctorsModule,
    SpecializationsModule,
=======
    ReviewsModule,
>>>>>>> c92f0e92
  ],
})
export class AppModule {}<|MERGE_RESOLUTION|>--- conflicted
+++ resolved
@@ -7,12 +7,9 @@
 import { AnalysisModule } from './analysis/analysis.module';
 import { PromotionsModule } from './promotions/promotions.module';
 import { CategoriesModule } from './categories/categories.module';
-<<<<<<< HEAD
+import { ReviewsModule } from './reviews/reviews.module';
 import { DoctorsModule } from './doctors/doctors.module';
 import { SpecializationsModule } from './specializations/specializations.module';
-=======
-import { ReviewsModule } from './reviews/reviews.module';
->>>>>>> c92f0e92
 
 @Module({
   imports: [
@@ -28,12 +25,6 @@
     AnalysisModule,
     PromotionsModule,
     CategoriesModule,
-<<<<<<< HEAD
-    DoctorsModule,
-    SpecializationsModule,
-=======
-    ReviewsModule,
->>>>>>> c92f0e92
   ],
 })
 export class AppModule {}