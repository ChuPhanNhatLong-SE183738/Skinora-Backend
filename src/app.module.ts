--- conflicted
+++ resolved
@@ -16,12 +16,9 @@
 import { ChatModule } from './chat/chat.module';
 import { ServeStaticModule } from '@nestjs/serve-static';
 import { join } from 'path';
-<<<<<<< HEAD
-import { WebSocketModule } from './websocket/websocket.module';
-=======
 import { ChatMessagesModule } from './chat_messages/chat_messages.module';
 import { ChatHistoryModule } from './chat_history/chat_history.module';
->>>>>>> 96a96238
+import { WebSocketModule } from './websocket/websocket.module';
 
 @Module({
   imports: [
@@ -44,12 +41,9 @@
     SubscriptionModule,
     PaymentModule,
     ChatModule,
-<<<<<<< HEAD
-    WebSocketModule,
-=======
     ChatMessagesModule,
     ChatHistoryModule,
->>>>>>> 96a96238
+    WebSocketModule,
     ServeStaticModule.forRoot({
       rootPath: join(__dirname, '..', 'uploads'),
       serveRoot: '/uploads',
