import {
  Controller,
  Get,
  Post,
  Body,
  Patch,
  Param,
  Delete,
  UseGuards,
  Request,
} from '@nestjs/common';
import { DoctorsService } from './doctors.service';
import { CreateDoctorDto } from './dto/create-doctor.dto';
import { UpdateDoctorDto } from './dto/update-doctor.dto';
import { WeeklyAvailability } from './utils/availability.util';
import { JwtAuthGuard } from '../auth/guards/jwt-auth.guard';
import { RolesGuard } from '../auth/guards/roles.guard';
import { Role } from '../users/enums/role.enum';
import { Roles } from '../auth/decorators/roles.decorator';
<<<<<<< HEAD
import { 
  ApiBearerAuth, 
  ApiTags, 
  ApiOperation, 
  ApiResponse, 
  ApiParam, 
  ApiBody 
} from '@nestjs/swagger';
=======
import {
  ApiBearerAuth,
  ApiTags,
  ApiOperation,
  ApiResponse,
} from '@nestjs/swagger';
import { DoctorLoginDto } from './dto/doctor-login.dto';
>>>>>>> 76ce5c2e

@ApiTags('doctors')
@Controller('doctors')
export class DoctorsController {
  constructor(private readonly doctorsService: DoctorsService) {}

  @Post('auth/login')
  @ApiOperation({ summary: 'Doctor login' })
  @ApiResponse({
    status: 200,
    description: 'Doctor logged in successfully',
    schema: {
      example: {
        success: true,
        message: 'Doctor logged in successfully',
        data: {
          accessToken: 'eyJhbGciOiJIUzI1NiIsInR5cCI6IkpXVCJ9...',
          doctor: {
            _id: '675...',
            fullName: 'Dr. John Smith',
            email: 'doctor@skinora.com',
            specializations: ['Dermatology'],
            rating: 4.8,
          },
          tokenType: 'Bearer',
          expiresIn: '7d',
        },
      },
    },
  })
  async loginDoctor(@Body() loginDto: DoctorLoginDto) {
    try {
      const result = await this.doctorsService.loginAsDoctor(
        loginDto.email,
        loginDto.password,
      );
      return {
        success: true,
        message: 'Doctor logged in successfully',
        data: result,
      };
    } catch (error) {
      return {
        success: false,
        message: error.message,
      };
    }
  }

  @Post()
  @ApiBearerAuth()
  @UseGuards(JwtAuthGuard, RolesGuard)
  @Roles(Role.ADMIN)
  @ApiOperation({ summary: 'Create a doctor account (Admin only)' })
  @ApiBody({ 
    type: CreateDoctorDto, 
    description: 'Doctor account creation data',
    examples: {
      example1: {
        summary: 'Basic doctor account',
        value: {
          email: "doctor@example.com",
          password: "password123",
          fullName: "Dr. John Smith",
          phone: "+84912345678",
          specializations: ["6459ab2dfc13ae7a0b000001"]
        }
      },
      example2: {
        summary: 'Complete doctor profile',
        value: {
          email: "specialist@example.com",
          password: "securePass123",
          fullName: "Dr. Emily Johnson",
          phone: "+84987654321",
          dob: "1985-06-15",
          address: "123 Medical Street, Hanoi",
          specializations: ["6459ab2dfc13ae7a0b000001", "6459ab2dfc13ae7a0b000002"],
          photoUrl: "https://example.com/doctor-photo.jpg",
          availability: {
            monday: { 
              isAvailable: true, 
              timeRanges: [{ start: "09:00", end: "12:00" }, { start: "14:00", end: "17:00" }],
              timeSlots: ["09:00", "09:30", "10:00", "10:30", "11:00", "11:30", "14:00", "14:30", "15:00", "15:30", "16:00", "16:30"]
            },
            tuesday: { 
              isAvailable: true, 
              timeRanges: [{ start: "09:00", end: "17:00" }],
              timeSlots: ["09:00", "09:30", "10:00", "10:30", "11:00", "11:30", "14:00", "14:30", "15:00", "15:30", "16:00", "16:30"]
            },
            wednesday: { 
              isAvailable: true, 
              timeRanges: [{ start: "09:00", end: "17:00" }],
              timeSlots: ["09:00", "09:30", "10:00", "10:30", "11:00", "11:30", "14:00", "14:30", "15:00", "15:30", "16:00", "16:30"]
            },
            thursday: { 
              isAvailable: true, 
              timeRanges: [{ start: "09:00", end: "17:00" }],
              timeSlots: ["09:00", "09:30", "10:00", "10:30", "11:00", "11:30", "14:00", "14:30", "15:00", "15:30", "16:00", "16:30"]
            },
            friday: { 
              isAvailable: true, 
              timeRanges: [{ start: "09:00", end: "17:00" }],
              timeSlots: ["09:00", "09:30", "10:00", "10:30", "11:00", "11:30", "14:00", "14:30", "15:00", "15:30", "16:00", "16:30"]
            },
            saturday: { 
              isAvailable: false, 
              timeRanges: [],
              timeSlots: []
            },
            sunday: { 
              isAvailable: false, 
              timeRanges: [],
              timeSlots: []
            }
          }
        }
      }
    }
  })
  @ApiResponse({ 
    status: 201, 
    description: 'Doctor created successfully',
    schema: {
      example: {
        success: true,
        message: 'Doctor created successfully',
        data: {
          _id: '6459ab2dfc13ae7a0b000003',
          email: 'doctor@example.com',
          fullName: 'Dr. John Smith',
          phone: '+84912345678',
          specializations: ['6459ab2dfc13ae7a0b000001'],
          isActive: true,
          isVerified: false,
          createdAt: '2023-06-15T09:00:00.000Z',
          updatedAt: '2023-06-15T09:00:00.000Z'
        }
      }
    }
  })
  @ApiResponse({ status: 400, description: 'Bad request - Invalid data provided' })
  @ApiResponse({ status: 401, description: 'Unauthorized - Invalid token' })
  @ApiResponse({ status: 403, description: 'Forbidden - Not an admin' })
  async create(@Body() createDoctorDto: CreateDoctorDto) {
    const doctor = await this.doctorsService.create(createDoctorDto);
    return {
      success: true,
      message: 'Doctor created successfully',
      data: doctor,
    };
  }

  @Get()
  @ApiOperation({ summary: 'Get all active doctors' })
  @ApiResponse({ 
    status: 200, 
    description: 'Doctors retrieved successfully',
    schema: {
      example: {
        success: true,
        message: 'Doctors retrieved successfully',
        data: [
          {
            _id: '6459ab2dfc13ae7a0b000003',
            email: 'doctor@example.com',
            fullName: 'Dr. John Smith',
            phone: '+84912345678',
            photoUrl: 'https://example.com/doctor-photo.jpg',
            specializations: [
              {
                _id: '6459ab2dfc13ae7a0b000001',
                name: 'Dermatology',
                description: 'Skin specialists'
              }
            ],
            isActive: true,
            isVerified: true
          }
        ]
      }
    }
  })
  async findAll() {
    const doctors = await this.doctorsService.findAll();
    return {
      success: true,
      message: 'Doctors retrieved successfully',
      data: doctors,
    };
  }

  @Get(':id')
  @ApiOperation({ summary: 'Get doctor by ID' })
  @ApiParam({ name: 'id', description: 'Doctor ID', example: '6459ab2dfc13ae7a0b000003' })
  @ApiResponse({ 
    status: 200, 
    description: 'Doctor retrieved successfully',
    schema: {
      example: {
        success: true,
        message: 'Doctor retrieved successfully',
        data: {
          _id: '6459ab2dfc13ae7a0b000003',
          email: 'doctor@example.com',
          fullName: 'Dr. John Smith',
          phone: '+84912345678',
          photoUrl: 'https://example.com/doctor-photo.jpg',
          specializations: [
            {
              _id: '6459ab2dfc13ae7a0b000001',
              name: 'Dermatology',
              description: 'Skin specialists'
            }
          ],
          availability: {
            monday: { 
              isAvailable: true, 
              timeRanges: [{ start: "09:00", end: "17:00" }],
              timeSlots: ["09:00", "09:30", "10:00", "10:30", "11:00", "11:30", "14:00", "14:30", "15:00", "15:30", "16:00", "16:30"]
            },
            // ... other days
          },
          isActive: true,
          isVerified: true
        }
      }
    }
  })
  @ApiResponse({ status: 400, description: 'Bad request - Invalid ID format' })
  @ApiResponse({ status: 404, description: 'Not found - Doctor does not exist' })
  async findOne(@Param('id') id: string) {
    const doctor = await this.doctorsService.findOne(id);
    return {
      success: true,
      message: 'Doctor retrieved successfully',
      data: doctor,
    };
  }

  @Patch(':id')
  @UseGuards(JwtAuthGuard, RolesGuard)
  @Roles(Role.ADMIN, Role.DOCTOR)
<<<<<<< HEAD
  @ApiOperation({ summary: 'Update doctor information (Admin or Doctor)' })
  @ApiParam({ name: 'id', description: 'Doctor ID', example: '6459ab2dfc13ae7a0b000003' })
  @ApiBody({ 
    type: UpdateDoctorDto, 
    description: 'Doctor update data',
    examples: {
      example1: {
        summary: 'Update basic information',
        value: {
          fullName: "Dr. John Smith Jr.",
          phone: "+84912345679",
          address: "456 Medical Center, Ho Chi Minh City"
        }
      },
      example2: {
        summary: 'Update specializations',
        value: {
          specializations: ["6459ab2dfc13ae7a0b000001", "6459ab2dfc13ae7a0b000002"]
        }
      }
    }
  })
  @ApiResponse({ 
    status: 200, 
    description: 'Doctor updated successfully',
    schema: {
      example: {
        success: true,
        message: 'Doctor updated successfully',
        data: {
          _id: '6459ab2dfc13ae7a0b000003',
          fullName: 'Dr. John Smith Jr.',
          phone: '+84912345679',
          address: '456 Medical Center, Ho Chi Minh City',
          // ... other fields
        }
      }
    }
  })
  @ApiResponse({ status: 400, description: 'Bad request - Invalid data' })
  @ApiResponse({ status: 401, description: 'Unauthorized - Invalid token' })
  @ApiResponse({ status: 403, description: 'Forbidden - Not an admin or the doctor themselves' })
  @ApiResponse({ status: 404, description: 'Not found - Doctor does not exist' })
  async update(@Param('id') id: string, @Body() updateDoctorDto: UpdateDoctorDto) {
=======
  async update(
    @Param('id') id: string,
    @Body() updateDoctorDto: UpdateDoctorDto,
  ) {
>>>>>>> 76ce5c2e
    const doctor = await this.doctorsService.update(id, updateDoctorDto);
    return {
      success: true,
      message: 'Doctor updated successfully',
      data: doctor,
    };
  }

  @Delete(':id')
  @UseGuards(JwtAuthGuard, RolesGuard)
  @Roles(Role.ADMIN)
  @ApiOperation({ summary: 'Delete a doctor (Admin only)' })
  @ApiParam({ name: 'id', description: 'Doctor ID', example: '6459ab2dfc13ae7a0b000003' })
  @ApiResponse({ 
    status: 200, 
    description: 'Doctor deleted successfully',
    schema: {
      example: {
        success: true,
        message: 'Doctor deleted successfully',
        data: { deleted: true }
      }
    }
  })
  @ApiResponse({ status: 400, description: 'Bad request - Invalid ID format' })
  @ApiResponse({ status: 401, description: 'Unauthorized - Invalid token' })
  @ApiResponse({ status: 403, description: 'Forbidden - Not an admin' })
  @ApiResponse({ status: 404, description: 'Not found - Doctor does not exist' })
  async remove(@Param('id') id: string) {
    const result = await this.doctorsService.remove(id);
    return {
      success: true,
      message: 'Doctor deleted successfully',
      data: result,
    };
  }

  @Patch(':id/availability')
  @UseGuards(JwtAuthGuard, RolesGuard)
  @Roles(Role.ADMIN, Role.DOCTOR)
  @ApiOperation({ summary: 'Update doctor availability schedule (Admin or Doctor)' })
  @ApiParam({ name: 'id', description: 'Doctor ID', example: '6459ab2dfc13ae7a0b000003' })
  @ApiBody({
    description: 'Doctor availability data',
    schema: {
      type: 'object',
      example: {
        monday: { 
          isAvailable: true, 
          timeRanges: [{ start: "09:00", end: "12:00" }, { start: "14:00", end: "17:00" }],
          timeSlots: ["09:00", "09:30", "10:00", "10:30", "11:00", "11:30", "14:00", "14:30", "15:00", "15:30", "16:00", "16:30"]
        },
        tuesday: { 
          isAvailable: true, 
          timeRanges: [{ start: "09:00", end: "17:00" }],
          timeSlots: ["09:00", "09:30", "10:00", "10:30", "11:00", "11:30", "14:00", "14:30", "15:00", "15:30", "16:00", "16:30"]
        },
        // ... other days
      }
    }
  })
  @ApiResponse({ 
    status: 200, 
    description: 'Doctor availability updated successfully',
    schema: {
      example: {
        success: true,
        message: 'Doctor availability updated successfully',
        data: {
          _id: '6459ab2dfc13ae7a0b000003',
          fullName: 'Dr. John Smith',
          availability: {
            monday: { 
              isAvailable: true, 
              timeRanges: [{ start: "09:00", end: "12:00" }, { start: "14:00", end: "17:00" }],
              timeSlots: ["09:00", "09:30", "10:00", "10:30", "11:00", "11:30", "14:00", "14:30", "15:00", "15:30", "16:00", "16:30"]
            },
            // ... other days
          }
        }
      }
    }
  })
  @ApiResponse({ status: 400, description: 'Bad request - Invalid data' })
  @ApiResponse({ status: 401, description: 'Unauthorized - Invalid token' })
  @ApiResponse({ status: 403, description: 'Forbidden - Not an admin or the doctor' })
  @ApiResponse({ status: 404, description: 'Not found - Doctor does not exist' })
  async updateAvailability(
    @Param('id') id: string,
    @Body() availability: WeeklyAvailability,
  ) {
    const doctor = await this.doctorsService.updateAvailability(
      id,
      availability,
    );
    return {
      success: true,
      message: 'Doctor availability updated successfully',
      data: doctor,
    };
  }

  @Get('auth/profile')
  @ApiBearerAuth()
  @UseGuards(JwtAuthGuard)
  @ApiOperation({ summary: 'Get doctor profile (authenticated)' })
  async getDoctorProfile(@Request() req) {
    try {
      console.log('Doctor profile request user:', req.user);

      const doctorId = req.user.sub || req.user.doctorId;

      if (!doctorId) {
        return {
          success: false,
          message: 'Doctor ID not found in token',
        };
      }

      const doctor = await this.doctorsService.getDoctorProfile(doctorId);
      return {
        success: true,
        message: 'Doctor profile retrieved successfully',
        data: doctor,
      };
    } catch (error) {
      console.error('Get doctor profile error:', error);
      return {
        success: false,
        message: error.message,
      };
    }
  }

  @Patch('auth/profile')
  @ApiBearerAuth()
  @UseGuards(JwtAuthGuard)
  @ApiOperation({ summary: 'Update doctor profile (authenticated)' })
  async updateDoctorProfile(
    @Request() req,
    @Body() updateData: UpdateDoctorDto,
  ) {
    try {
      const doctorId = req.user.sub || req.user.doctorId;
      const doctor = await this.doctorsService.updateDoctorProfile(
        doctorId,
        updateData,
      );
      return {
        success: true,
        message: 'Doctor profile updated successfully',
        data: doctor,
      };
    } catch (error) {
      return {
        success: false,
        message: error.message,
      };
    }
  }
}<|MERGE_RESOLUTION|>--- conflicted
+++ resolved
@@ -17,7 +17,6 @@
 import { RolesGuard } from '../auth/guards/roles.guard';
 import { Role } from '../users/enums/role.enum';
 import { Roles } from '../auth/decorators/roles.decorator';
-<<<<<<< HEAD
 import { 
   ApiBearerAuth, 
   ApiTags, 
@@ -26,15 +25,6 @@
   ApiParam, 
   ApiBody 
 } from '@nestjs/swagger';
-=======
-import {
-  ApiBearerAuth,
-  ApiTags,
-  ApiOperation,
-  ApiResponse,
-} from '@nestjs/swagger';
-import { DoctorLoginDto } from './dto/doctor-login.dto';
->>>>>>> 76ce5c2e
 
 @ApiTags('doctors')
 @Controller('doctors')
@@ -278,7 +268,6 @@
   @Patch(':id')
   @UseGuards(JwtAuthGuard, RolesGuard)
   @Roles(Role.ADMIN, Role.DOCTOR)
-<<<<<<< HEAD
   @ApiOperation({ summary: 'Update doctor information (Admin or Doctor)' })
   @ApiParam({ name: 'id', description: 'Doctor ID', example: '6459ab2dfc13ae7a0b000003' })
   @ApiBody({ 
@@ -322,13 +311,10 @@
   @ApiResponse({ status: 401, description: 'Unauthorized - Invalid token' })
   @ApiResponse({ status: 403, description: 'Forbidden - Not an admin or the doctor themselves' })
   @ApiResponse({ status: 404, description: 'Not found - Doctor does not exist' })
-  async update(@Param('id') id: string, @Body() updateDoctorDto: UpdateDoctorDto) {
-=======
   async update(
     @Param('id') id: string,
     @Body() updateDoctorDto: UpdateDoctorDto,
   ) {
->>>>>>> 76ce5c2e
     const doctor = await this.doctorsService.update(id, updateDoctorDto);
     return {
       success: true,
